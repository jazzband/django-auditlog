from __future__ import unicode_literals

import threading
import time

from django.conf import settings
from django.db.models.signals import pre_save
from django.utils.functional import curry
from django.apps import apps
from auditlog.models import LogEntry
from auditlog.compat import is_authenticated

# Use MiddlewareMixin when present (Django >= 1.10)
try:
    from django.utils.deprecation import MiddlewareMixin
except ImportError:
    MiddlewareMixin = object


threadlocal = threading.local()


class AuditlogMiddleware(MiddlewareMixin):
    """
    Middleware to couple the request's user to log items. This is accomplished by currying the signal receiver with the
    user from the request (or None if the user is not authenticated).
    """

    def process_request(self, request):
        """
        Gets the current user from the request and prepares and connects a signal receiver with the user already
        attached to it.
        """
        # Initialize thread local storage
        threadlocal.auditlog = {
            'signal_duid': (self.__class__, time.time()),
            'remote_addr': request.META.get('REMOTE_ADDR'),
        }

        # In case of proxy, set 'original' address
        if request.META.get('HTTP_X_FORWARDED_FOR'):
            threadlocal.auditlog['remote_addr'] = request.META.get('HTTP_X_FORWARDED_FOR').split(',')[0]

        # Connect signal for automatic logging
        if hasattr(request, 'user') and is_authenticated(request.user):
            set_actor = curry(self.set_actor, user=request.user, signal_duid=threadlocal.auditlog['signal_duid'])
            pre_save.connect(set_actor, sender=LogEntry, dispatch_uid=threadlocal.auditlog['signal_duid'], weak=False)

    def process_response(self, request, response):
        """
        Disconnects the signal receiver to prevent it from staying active.
        """
        if hasattr(threadlocal, 'auditlog'):
            pre_save.disconnect(sender=LogEntry, dispatch_uid=threadlocal.auditlog['signal_duid'])

        return response

    def process_exception(self, request, exception):
        """
        Disconnects the signal receiver to prevent it from staying active in case of an exception.
        """
        if hasattr(threadlocal, 'auditlog'):
            pre_save.disconnect(sender=LogEntry, dispatch_uid=threadlocal.auditlog['signal_duid'])

        return None

    @staticmethod
    def set_actor(user, sender, instance, signal_duid, **kwargs):
        """
        Signal receiver with an extra, required 'user' kwarg. This method becomes a real (valid) signal receiver when
        it is curried with the actor.
        """
<<<<<<< HEAD
=======
        if signal_duid != threadlocal.auditlog['signal_duid']:
            return
        try:
            app_label, model_name = settings.AUTH_USER_MODEL.split('.')
            auth_user_model = apps.get_model(app_label, model_name)
        except ValueError:
            auth_user_model = apps.get_model('auth', 'user')
        if sender == LogEntry and isinstance(user, auth_user_model) and instance.actor is None:
            if auth_user_model.objects.filter(pk=user.pk).exists():
                instance.actor = user
>>>>>>> be7f5569
        if hasattr(threadlocal, 'auditlog'):
            if signal_duid != threadlocal.auditlog['signal_duid']:
                return
            try:
                app_label, model_name = settings.AUTH_USER_MODEL.split('.')
                auth_user_model = apps.get_model(app_label, model_name)
            except ValueError:
                auth_user_model = apps.get_model('auth', 'user')
            if sender == LogEntry and isinstance(user, auth_user_model) and instance.actor is None:
                instance.actor = user

            instance.remote_addr = threadlocal.auditlog['remote_addr']<|MERGE_RESOLUTION|>--- conflicted
+++ resolved
@@ -70,19 +70,6 @@
         Signal receiver with an extra, required 'user' kwarg. This method becomes a real (valid) signal receiver when
         it is curried with the actor.
         """
-<<<<<<< HEAD
-=======
-        if signal_duid != threadlocal.auditlog['signal_duid']:
-            return
-        try:
-            app_label, model_name = settings.AUTH_USER_MODEL.split('.')
-            auth_user_model = apps.get_model(app_label, model_name)
-        except ValueError:
-            auth_user_model = apps.get_model('auth', 'user')
-        if sender == LogEntry and isinstance(user, auth_user_model) and instance.actor is None:
-            if auth_user_model.objects.filter(pk=user.pk).exists():
-                instance.actor = user
->>>>>>> be7f5569
         if hasattr(threadlocal, 'auditlog'):
             if signal_duid != threadlocal.auditlog['signal_duid']:
                 return
@@ -92,6 +79,7 @@
             except ValueError:
                 auth_user_model = apps.get_model('auth', 'user')
             if sender == LogEntry and isinstance(user, auth_user_model) and instance.actor is None:
-                instance.actor = user
+                if auth_user_model.objects.filter(pk=user.pk).exists():
+                    instance.actor = user
 
             instance.remote_addr = threadlocal.auditlog['remote_addr']