from django import urls as urlresolvers
from django.conf import settings
from django.contrib import admin
from django.core.exceptions import FieldDoesNotExist
from django.db.models import DateTimeField
from django.forms.utils import pretty_name
<<<<<<< HEAD
from django.template.defaultfilters import pluralize
=======
from django.http import HttpRequest
>>>>>>> bc6d3933
from django.urls.exceptions import NoReverseMatch
from django.utils import timezone
from django.utils.html import format_html, format_html_join
from django.utils.safestring import mark_safe
from django.utils.timezone import localtime
from django.utils.translation import gettext_lazy as _

from auditlog.models import LogEntry
from auditlog.registry import auditlog
from auditlog.signals import accessed

MAX = 75


class LogEntryAdminMixin:
    request: HttpRequest
    CID_TITLE = _("Click to filter by records with this correlation id")

    @admin.display(description=_("Created"))
    def created(self, obj):
        return localtime(obj.timestamp).strftime("%Y-%m-%d %H:%M:%S")

    @admin.display(description=_("User"))
    def user_url(self, obj):
        if obj.actor:
            app_label, model = settings.AUTH_USER_MODEL.split(".")
            viewname = f"admin:{app_label}_{model.lower()}_change"
            try:
                link = urlresolvers.reverse(viewname, args=[obj.actor.pk])
            except NoReverseMatch:
                return "%s" % (obj.actor)
            return format_html('<a href="{}">{}</a>', link, obj.actor)

        return "system"

    @admin.display(description=_("Resource"))
    def resource_url(self, obj):
        app_label, model = obj.content_type.app_label, obj.content_type.model
        viewname = f"admin:{app_label}_{model}_change"
        try:
            args = [obj.object_pk] if obj.object_id is None else [obj.object_id]
            link = urlresolvers.reverse(viewname, args=args)
        except NoReverseMatch:
            return obj.object_repr
        else:
            return format_html(
                '<a href="{}">{} - {}</a>', link, obj.content_type, obj.object_repr
            )

    @admin.display(description=_("Changes"))
    def msg_short(self, obj):
        if obj.action in [LogEntry.Action.DELETE, LogEntry.Action.ACCESS]:
            return ""  # delete
        changes = obj.changes_dict
        s = "" if len(changes) == 1 else "s"
        fields = ", ".join(changes.keys())
        if len(fields) > MAX:
            i = fields.rfind(" ", 0, MAX)
            fields = fields[:i] + " .."
        return "%d change%s: %s" % (len(changes), s, fields)

    @admin.display(description=_("Changes"))
    def msg(self, obj):
        changes = obj.changes_dict

        atom_changes = {}
        m2m_changes = {}

        for field, change in changes.items():
            if isinstance(change, dict):
                assert (
                    change["type"] == "m2m"
                ), "Only m2m operations are expected to produce dict changes now"
                m2m_changes[field] = change
            else:
                atom_changes[field] = change

        msg = []
        spotted_datetime_field = False

        if atom_changes:
            datetime_fields = self._get_datetime_fields(obj)
            msg.append("<table>")
            msg.append(self._format_header("#", "Field", "From", "To"))
            for i, (field, change) in enumerate(sorted(atom_changes.items()), 1):
                value = [i, self.field_verbose_name(obj, field)] + (
                    ["***", "***"] if field == "password" else change
                )
                if field in datetime_fields:
                    spotted_datetime_field = True
                msg.append(self._format_line(*value))
            msg.append("</table>")

        if m2m_changes:
            msg.append("<table>")
            msg.append(self._format_header("#", "Relationship", "Action", "Objects"))
            for i, (field, change) in enumerate(sorted(m2m_changes.items()), 1):
                change_html = format_html_join(
                    mark_safe("<br>"),
                    "{}",
                    [(value,) for value in change["objects"]],
                )

                msg.append(
                    format_html(
                        "<tr><td>{}</td><td>{}</td><td>{}</td><td>{}</td></tr>",
                        i,
                        self.field_verbose_name(obj, field),
                        change["operation"],
                        change_html,
                    )
                )

            msg.append("</table>")

        if spotted_datetime_field:
            warning_message = self._get_timezone_warning()
            if warning_message:
                msg.append(warning_message)

        return mark_safe("".join(msg))

<<<<<<< HEAD
    def _get_datetime_fields(self, obj):
        # only works for existing models and existing fields
        try:
            return {
                field.name
                for field in obj.content_type.model_class()._meta.fields
                if isinstance(field, DateTimeField)
            }
        except Exception:
            return set()
=======
    @admin.display(description="Correlation ID")
    def cid_url(self, obj):
        cid = obj.cid
        if cid:
            url = self._add_query_parameter("cid", cid)
            return format_html(
                '<a href="{}" title="{}">{}</a>', url, self.CID_TITLE, cid
            )
>>>>>>> bc6d3933

    def _format_header(self, *labels):
        return format_html(
            "".join(["<tr>", "<th>{}</th>" * len(labels), "</tr>"]), *labels
        )

    def _format_line(self, *values):
        return format_html(
            "".join(["<tr>", "<td>{}</td>" * len(values), "</tr>"]), *values
        )

    def _get_timezone_warning(self):
        offset_seconds = timezone.localtime().utcoffset().total_seconds()
        if not offset_seconds:
            return None

        ahead_behind = "ahead of" if offset_seconds < 0 else "behind"
        offset_seconds = abs(offset_seconds)
        hours, minutes = divmod(int(offset_seconds / 60), 60)
        hours = "{} hour{}".format(hours, pluralize(hours))
        minutes = " {} minute{}".format(minutes, pluralize(minutes)) if minutes else ""
        warning_message = (
            "Note: The timestamps are in UTC, which is {}{} {} server time".format(
                hours, minutes, ahead_behind
            )
        )
        return '<span class="timezonewarning">{}</span>'.format(warning_message)

    def field_verbose_name(self, obj, field_name: str):
        model = obj.content_type.model_class()
        try:
            model_fields = auditlog.get_model_fields(model._meta.model)
            mapping_field_name = model_fields["mapping_fields"].get(field_name)
            if mapping_field_name:
                return mapping_field_name
        except KeyError:
            # Model definition in auditlog was probably removed
            pass
        try:
            field = model._meta.get_field(field_name)
            return pretty_name(getattr(field, "verbose_name", field_name))
        except FieldDoesNotExist:
            return pretty_name(field_name)

    def _add_query_parameter(self, key: str, value: str):
        full_path = self.request.get_full_path()
        delimiter = "&" if "?" in full_path else "?"

        return f"{full_path}{delimiter}{key}={value}"


class LogAccessMixin:
    def render_to_response(self, context, **response_kwargs):
        obj = self.get_object()
        accessed.send(obj.__class__, instance=obj)
        return super().render_to_response(context, **response_kwargs)<|MERGE_RESOLUTION|>--- conflicted
+++ resolved
@@ -4,11 +4,8 @@
 from django.core.exceptions import FieldDoesNotExist
 from django.db.models import DateTimeField
 from django.forms.utils import pretty_name
-<<<<<<< HEAD
+from django.http import HttpRequest
 from django.template.defaultfilters import pluralize
-=======
-from django.http import HttpRequest
->>>>>>> bc6d3933
 from django.urls.exceptions import NoReverseMatch
 from django.utils import timezone
 from django.utils.html import format_html, format_html_join
@@ -131,7 +128,6 @@
 
         return mark_safe("".join(msg))
 
-<<<<<<< HEAD
     def _get_datetime_fields(self, obj):
         # only works for existing models and existing fields
         try:
@@ -142,7 +138,7 @@
             }
         except Exception:
             return set()
-=======
+
     @admin.display(description="Correlation ID")
     def cid_url(self, obj):
         cid = obj.cid
@@ -151,7 +147,6 @@
             return format_html(
                 '<a href="{}" title="{}">{}</a>', url, self.CID_TITLE, cid
             )
->>>>>>> bc6d3933
 
     def _format_header(self, *labels):
         return format_html(
