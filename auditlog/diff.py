--- conflicted
+++ resolved
@@ -1,11 +1,6 @@
 from django.conf import settings
-<<<<<<< HEAD
-from django.core.exceptions import ObjectDoesNotExist, ValidationError
-from django.db.models import Model, NOT_PROVIDED, DateTimeField
-=======
 from django.core.exceptions import ObjectDoesNotExist
 from django.db.models import NOT_PROVIDED, DateTimeField, JSONField, Model
->>>>>>> c04f5354
 from django.utils import timezone
 from django.utils.encoding import smart_str
 
@@ -70,18 +65,6 @@
             value = field.to_python(getattr(obj, field.name, None))
             if value is not None and settings.USE_TZ and not timezone.is_naive(value):
                 value = timezone.make_naive(value, timezone=timezone.utc)
-<<<<<<< HEAD
-        except ObjectDoesNotExist:
-            value = field.default if field.default is not NOT_PROVIDED else None
-    else:
-        try:
-            try:
-                value = field.to_python(getattr(obj, field.name, None))
-            except (ValidationError, AttributeError):
-                value = smart_str(getattr(obj, field.name, None))
-        except ObjectDoesNotExist:
-            value = field.default if field.default is not NOT_PROVIDED else None
-=======
         elif isinstance(field, JSONField):
             value = field.to_python(getattr(obj, field.name, None))
         else:
@@ -92,14 +75,10 @@
             if getattr(field, "default", NOT_PROVIDED) is not NOT_PROVIDED
             else None
         )
->>>>>>> c04f5354
 
     return value
 
 
-<<<<<<< HEAD
-def model_instance_diff(old, new, update_fields=None):
-=======
 def mask_str(value: str) -> str:
     """
     Masks the first half of the input string to remove sensitive data.
@@ -114,7 +93,6 @@
 
 
 def model_instance_diff(old, new, fields_to_check=None):
->>>>>>> c04f5354
     """
     Calculates the differences between two model instances. One of the instances may be ``None``
     (i.e., a newly created model or deleted model). This will cause all fields with a value to have
@@ -124,18 +102,11 @@
     :type old: Model
     :param new: The new state of the model instance.
     :type new: Model
-<<<<<<< HEAD
-    :param update_fields: The optional list of fields which are going to update their values.
-    :type update_fields: list
-    :return: A dictionary with the names of the changed fields as keys and a two tuple of the old and new field values
-             as value.
-=======
     :param fields_to_check: An iterable of the field names to restrict the diff to, while ignoring the rest of
         the model's fields. This is used to pass the `update_fields` kwarg from the model's `save` method.
     :type fields_to_check: Iterable
     :return: A dictionary with the names of the changed fields as keys and a two tuple of the old and new
             field values as value.
->>>>>>> c04f5354
     :rtype: dict
     """
     from auditlog.registry import auditlog
@@ -186,10 +157,6 @@
             ]
         fields = filtered_fields
 
-    if update_fields is not None:
-        filtered_fields = [field for field in fields if field.name in update_fields]
-        fields = filtered_fields
-
     for field in fields:
         old_value = get_field_value(old, field)
         new_value = get_field_value(new, field)
