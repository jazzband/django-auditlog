<<<<<<< HEAD
from collections import defaultdict
from typing import Callable, Collection, Dict, List, Optional, Tuple
=======
import copy
from typing import Any, Callable, Dict, Iterable, List, Optional, Tuple, Union
>>>>>>> ba19a8ca

from django.apps import apps
from django.db.models import Model
from django.db.models.base import ModelBase
from django.db.models.signals import (
    ModelSignal,
    m2m_changed,
    post_delete,
    post_save,
    pre_save,
)

<<<<<<< HEAD
DispatchUID = Tuple[int, int, int]
=======
from auditlog.conf import settings

DispatchUID = Tuple[int, str, int]
>>>>>>> ba19a8ca


class AuditlogModelRegistry:
    """
    A registry that keeps track of the models that use Auditlog to track changes.
    """

    DEFAULT_EXCLUDE_MODELS = ("auditlog.LogEntry", "admin.LogEntry")

    def __init__(
        self,
        create: bool = True,
        update: bool = True,
        delete: bool = True,
        m2m: bool = True,
        custom: Optional[Dict[ModelSignal, Callable]] = None,
    ):
        from auditlog.receivers import log_create, log_delete, log_update

        self._registry = {}
        self._signals = {}
        self._m2m_signals = defaultdict(dict)

        if create:
            self._signals[post_save] = log_create
        if update:
            self._signals[pre_save] = log_update
        if delete:
            self._signals[post_delete] = log_delete
        self._m2m = m2m

        if custom is not None:
            self._signals.update(custom)

    def register(
        self,
        model: ModelBase = None,
        include_fields: Optional[List[str]] = None,
        exclude_fields: Optional[List[str]] = None,
        mapping_fields: Optional[Dict[str, str]] = None,
        mask_fields: Optional[List[str]] = None,
        m2m_fields: Optional[Collection[str]] = None,
    ):
        """
        Register a model with auditlog. Auditlog will then track mutations on this model's instances.

        :param model: The model to register.
        :param include_fields: The fields to include. Implicitly excludes all other fields.
        :param exclude_fields: The fields to exclude. Overrides the fields to include.
        :param mapping_fields: Mapping from field names to strings in diff.
        :param mask_fields: The fields to mask for sensitive info.
        :param m2m_fields: The fields to map as many to many.

        """

        if include_fields is None:
            include_fields = []
        if exclude_fields is None:
            exclude_fields = []
        if mapping_fields is None:
            mapping_fields = {}
        if mask_fields is None:
            mask_fields = []
        if m2m_fields is None:
            m2m_fields = set()

        def registrar(cls):
            """Register models for a given class."""
            if not issubclass(cls, Model):
                raise TypeError("Supplied model is not a valid model.")

            self._registry[cls] = {
                "include_fields": include_fields,
                "exclude_fields": exclude_fields,
                "mapping_fields": mapping_fields,
                "mask_fields": mask_fields,
                "m2m_fields": m2m_fields,
            }
            self._connect_signals(cls)

            # We need to return the class, as the decorator is basically
            # syntactic sugar for:
            # MyClass = auditlog.register(MyClass)
            return cls

        if model is None:
            # If we're being used as a decorator, return a callable with the
            # wrapper.
            return lambda cls: registrar(cls)
        else:
            # Otherwise, just register the model.
            registrar(model)

    def contains(self, model: ModelBase) -> bool:
        """
        Check if a model is registered with auditlog.

        :param model: The model to check.
        :return: Whether the model has been registered.
        :rtype: bool
        """
        return model in self._registry

    def unregister(self, model: ModelBase) -> None:
        """
        Unregister a model with auditlog. This will not affect the database.

        :param model: The model to unregister.
        """
        try:
            del self._registry[model]
        except KeyError:
            pass
        else:
            self._disconnect_signals(model)

    def get_models(self) -> List[ModelBase]:
        """Get a list of all registered models."""
        return list(self._registry.keys())

    def get_model_fields(self, model: ModelBase):
        return {
            "include_fields": list(self._registry[model]["include_fields"]),
            "exclude_fields": list(self._registry[model]["exclude_fields"]),
            "mapping_fields": dict(self._registry[model]["mapping_fields"]),
            "mask_fields": list(self._registry[model]["mask_fields"]),
        }

    def _connect_signals(self, model):
        """
        Connect signals for the model.
        """
        from auditlog.receivers import make_log_m2m_changes

        for signal, receiver in self._signals.items():
            signal.connect(
                receiver,
                sender=model,
                dispatch_uid=self._dispatch_uid(signal, receiver),
            )
        if self._m2m:
            for field_name in self._registry[model]["m2m_fields"]:
                receiver = make_log_m2m_changes(field_name)
                self._m2m_signals[model][field_name] = receiver
                field = getattr(model, field_name)
                m2m_model = getattr(field, "through")

                m2m_changed.connect(
                    receiver,
                    sender=m2m_model,
                    dispatch_uid=self._dispatch_uid(m2m_changed, receiver),
                )

    def _disconnect_signals(self, model):
        """
        Disconnect signals for the model.
        """
        for signal, receiver in self._signals.items():
            signal.disconnect(
                sender=model, dispatch_uid=self._dispatch_uid(signal, receiver)
            )
        for field_name, receiver in self._m2m_signals[model].items():
            field = getattr(model, field_name)
            m2m_model = getattr(field, "through")
            m2m_changed.disconnect(
                sender=m2m_model,
                dispatch_uid=self._dispatch_uid(m2m_changed, receiver),
            )
        del self._m2m_signals[model]

    def _dispatch_uid(self, signal, receiver) -> DispatchUID:
        """Generate a dispatch_uid which is unique for a combination of self, signal, and receiver."""
        return id(self), id(signal), id(receiver)

    def _get_model_classes(self, app_model: str) -> List[ModelBase]:
        try:
            try:
                app_label, model_name = app_model.split(".")
                return [apps.get_model(app_label, model_name)]
            except ValueError:
                return apps.get_app_config(app_model).get_models()
        except LookupError:
            return []

    def _get_exclude_models(
        self, exclude_tracking_models: Iterable[str]
    ) -> List[ModelBase]:
        exclude_models = [
            model
            for app_model in exclude_tracking_models + self.DEFAULT_EXCLUDE_MODELS
            for model in self._get_model_classes(app_model)
        ]
        return exclude_models

    def _register_models(self, models: Iterable[Union[str, Dict[str, Any]]]) -> None:
        models = copy.deepcopy(models)
        for model in models:
            if isinstance(model, str):
                for model_class in self._get_model_classes(model):
                    self.unregister(model_class)
                    self.register(model_class)
            elif isinstance(model, dict):
                model["model"] = self._get_model_classes(model["model"])[0]
                self.unregister(model["model"])
                self.register(**model)

    def register_from_settings(self):
        """
        Register models from settings variables
        """
        if not isinstance(settings.AUDITLOG_INCLUDE_ALL_MODELS, bool):
            raise TypeError("Setting 'AUDITLOG_INCLUDE_ALL_MODELS' must be a boolean")

        if not isinstance(settings.AUDITLOG_EXCLUDE_TRACKING_MODELS, (list, tuple)):
            raise TypeError(
                "Setting 'AUDITLOG_EXCLUDE_TRACKING_MODELS' must be a list or tuple"
            )

        if (
            not settings.AUDITLOG_INCLUDE_ALL_MODELS
            and settings.AUDITLOG_EXCLUDE_TRACKING_MODELS
        ):
            raise ValueError(
                "In order to use setting 'AUDITLOG_EXCLUDE_TRACKING_MODELS', "
                "setting 'AUDITLOG_INCLUDE_ALL_MODELS' must set to 'True'"
            )

        if not isinstance(settings.AUDITLOG_INCLUDE_TRACKING_MODELS, (list, tuple)):
            raise TypeError(
                "Setting 'AUDITLOG_INCLUDE_TRACKING_MODELS' must be a list or tuple"
            )

        for item in settings.AUDITLOG_INCLUDE_TRACKING_MODELS:
            if not isinstance(item, (str, dict)):
                raise TypeError(
                    "Setting 'AUDITLOG_INCLUDE_TRACKING_MODELS' items must be str or dict"
                )

            if isinstance(item, dict):
                if "model" not in item:
                    raise ValueError(
                        "Setting 'AUDITLOG_INCLUDE_TRACKING_MODELS' dict items must contain 'model' key"
                    )
                if "." not in item["model"]:
                    raise ValueError(
                        "Setting 'AUDITLOG_INCLUDE_TRACKING_MODELS' model must be in the format <app_name>.<model_name>"
                    )

        if settings.AUDITLOG_INCLUDE_ALL_MODELS:
            exclude_models = self._get_exclude_models(
                settings.AUDITLOG_EXCLUDE_TRACKING_MODELS
            )
            models = apps.get_models()

            for model in models:
                if model in exclude_models:
                    continue
                self.register(model)

        self._register_models(settings.AUDITLOG_INCLUDE_TRACKING_MODELS)


auditlog = AuditlogModelRegistry()<|MERGE_RESOLUTION|>--- conflicted
+++ resolved
@@ -1,10 +1,16 @@
-<<<<<<< HEAD
+import copy
 from collections import defaultdict
-from typing import Callable, Collection, Dict, List, Optional, Tuple
-=======
-import copy
-from typing import Any, Callable, Dict, Iterable, List, Optional, Tuple, Union
->>>>>>> ba19a8ca
+from typing import (
+    Any,
+    Callable,
+    Collection,
+    Dict,
+    Iterable,
+    List,
+    Optional,
+    Tuple,
+    Union,
+)
 
 from django.apps import apps
 from django.db.models import Model
@@ -17,13 +23,9 @@
     pre_save,
 )
 
-<<<<<<< HEAD
+from auditlog.conf import settings
+
 DispatchUID = Tuple[int, int, int]
-=======
-from auditlog.conf import settings
-
-DispatchUID = Tuple[int, str, int]
->>>>>>> ba19a8ca
 
 
 class AuditlogModelRegistry:
