import ast
import json

from dateutil import parser
from dateutil.tz import gettz
from django.conf import settings
from django.contrib.contenttypes.fields import GenericRelation
from django.contrib.contenttypes.models import ContentType
from django.core.exceptions import FieldDoesNotExist
from django.db import DEFAULT_DB_ALIAS, models
from django.db.models import Q, QuerySet
from django.utils import formats, timezone
from django.utils.encoding import smart_str
from django.utils.translation import gettext_lazy as _


class LogEntryManager(models.Manager):
    """
    Custom manager for the :py:class:`LogEntry` model.
    """

    def log_create(self, instance, **kwargs):
        """
        Helper method to create a new log entry. This method automatically populates some fields when no
        explicit value is given.

        :param instance: The model instance to log a change for.
        :type instance: Model
        :param kwargs: Field overrides for the :py:class:`LogEntry` object.
        :return: The new log entry or `None` if there were no changes.
        :rtype: LogEntry
        """
        changes = kwargs.get("changes", None)
        pk = self._get_pk_value(instance)

        if changes is not None:
            kwargs.setdefault(
                "content_type", ContentType.objects.get_for_model(instance)
            )
            kwargs.setdefault("object_pk", pk)
            kwargs.setdefault("object_repr", smart_str(instance))

            if isinstance(pk, int):
                kwargs.setdefault("object_id", pk)

            get_additional_data = getattr(instance, "get_additional_data", None)
            if callable(get_additional_data):
                kwargs.setdefault("additional_data", get_additional_data())

            # Delete log entries with the same pk as a newly created model.
            # This should only be necessary when an pk is used twice.
            if kwargs.get("action", None) is LogEntry.Action.CREATE:
                if (
                    kwargs.get("object_id", None) is not None
                    and self.filter(
                        content_type=kwargs.get("content_type"),
                        object_id=kwargs.get("object_id"),
                    ).exists()
                ):
                    self.filter(
                        content_type=kwargs.get("content_type"),
                        object_id=kwargs.get("object_id"),
                    ).delete()
                else:
                    self.filter(
                        content_type=kwargs.get("content_type"),
                        object_pk=kwargs.get("object_pk", ""),
                    ).delete()
            return self.create(**kwargs)
        return None

    def log_m2m_changes(
        self, changed_queryset, instance, operation, field_name, **kwargs
    ):
        """Create a new "changed" log entry from m2m record.

        :param changed_queryset: The added or removed related objects.
        :type changed_queryset: QuerySet
        :param instance: The model instance to log a change for.
        :type instance: Model
        :param operation: "add" or "delete".
        :type action: str
        :param field_name: The name of the changed m2m field.
        :type field_name: str
        :param kwargs: Field overrides for the :py:class:`LogEntry` object.
        :return: The new log entry or `None` if there were no changes.
        :rtype: LogEntry
        """

        pk = self._get_pk_value(instance)
        if changed_queryset is not None:
            kwargs.setdefault(
                "content_type", ContentType.objects.get_for_model(instance)
            )
            kwargs.setdefault("object_pk", pk)
            kwargs.setdefault("object_repr", smart_str(instance))
            kwargs.setdefault("action", LogEntry.Action.UPDATE)

            if isinstance(pk, int):
                kwargs.setdefault("object_id", pk)

            get_additional_data = getattr(instance, "get_additional_data", None)
            if callable(get_additional_data):
                kwargs.setdefault("additional_data", get_additional_data())

            objects = [smart_str(instance) for instance in changed_queryset]
            kwargs["changes"] = json.dumps(
                {
                    field_name: {
                        "type": "m2m",
                        "operation": operation,
                        "objects": objects,
                    }
                }
            )
            return self.create(**kwargs)

        return None

    def get_for_object(self, instance):
        """
        Get log entries for the specified model instance.

        :param instance: The model instance to get log entries for.
        :type instance: Model
        :return: QuerySet of log entries for the given model instance.
        :rtype: QuerySet
        """
        # Return empty queryset if the given model instance is not a model instance.
        if not isinstance(instance, models.Model):
            return self.none()

        content_type = ContentType.objects.get_for_model(instance.__class__)
        pk = self._get_pk_value(instance)

        if isinstance(pk, int):
            return self.filter(content_type=content_type, object_id=pk)
        else:
            return self.filter(content_type=content_type, object_pk=smart_str(pk))

    def get_for_objects(self, queryset):
        """
        Get log entries for the objects in the specified queryset.

        :param queryset: The queryset to get the log entries for.
        :type queryset: QuerySet
        :return: The LogEntry objects for the objects in the given queryset.
        :rtype: QuerySet
        """
        if not isinstance(queryset, QuerySet) or queryset.count() == 0:
            return self.none()

        content_type = ContentType.objects.get_for_model(queryset.model)
        primary_keys = list(
            queryset.values_list(queryset.model._meta.pk.name, flat=True)
        )

        if isinstance(primary_keys[0], int):
            return (
                self.filter(content_type=content_type)
                .filter(Q(object_id__in=primary_keys))
                .distinct()
            )
        elif isinstance(queryset.model._meta.pk, models.UUIDField):
            primary_keys = [smart_str(pk) for pk in primary_keys]
            return (
                self.filter(content_type=content_type)
                .filter(Q(object_pk__in=primary_keys))
                .distinct()
            )
        else:
            return (
                self.filter(content_type=content_type)
                .filter(Q(object_pk__in=primary_keys))
                .distinct()
            )

    def get_for_model(self, model):
        """
        Get log entries for all objects of a specified type.

        :param model: The model to get log entries for.
        :type model: class
        :return: QuerySet of log entries for the given model.
        :rtype: QuerySet
        """
        # Return empty queryset if the given object is not valid.
        if not issubclass(model, models.Model):
            return self.none()

        content_type = ContentType.objects.get_for_model(model)

        return self.filter(content_type=content_type)

    def _get_pk_value(self, instance):
        """
        Get the primary key field value for a model instance.

        :param instance: The model instance to get the primary key for.
        :type instance: Model
        :return: The primary key value of the given model instance.
        """
        pk_field = instance._meta.pk.name
        pk = getattr(instance, pk_field, None)

        # Check to make sure that we got an pk not a model object.
        if isinstance(pk, models.Model):
            pk = self._get_pk_value(pk)
        return pk


class LogEntry(models.Model):
    """
    Represents an entry in the audit log. The content type is saved along with the textual and numeric
    (if available) primary key, as well as the textual representation of the object when it was saved.
    It holds the action performed and the fields that were changed in the transaction.

    If AuditlogMiddleware is used, the actor will be set automatically. Keep in mind that
    editing / re-saving LogEntry instances may set the actor to a wrong value - editing LogEntry
    instances is not recommended (and it should not be necessary).
    """

    class Action:
        """
        The actions that Auditlog distinguishes: creating, updating and deleting objects. Viewing objects
        is not logged. The values of the actions are numeric, a higher integer value means a more intrusive
        action. This may be useful in some cases when comparing actions because the ``__lt``, ``__lte``,
        ``__gt``, ``__gte`` lookup filters can be used in queries.

        The valid actions are :py:attr:`Action.CREATE`, :py:attr:`Action.UPDATE` and :py:attr:`Action.DELETE`.
        """

        CREATE = 0
        UPDATE = 1
        DELETE = 2

        choices = (
            (CREATE, _("create")),
            (UPDATE, _("update")),
            (DELETE, _("delete")),
        )

    content_type = models.ForeignKey(
        to="contenttypes.ContentType",
        on_delete=models.CASCADE,
        related_name="+",
        verbose_name=_("content type"),
    )
    object_pk = models.CharField(
        db_index=True, max_length=255, verbose_name=_("object pk")
    )
    object_id = models.BigIntegerField(
        blank=True, db_index=True, null=True, verbose_name=_("object id")
    )
    object_repr = models.TextField(verbose_name=_("object representation"))
    action = models.PositiveSmallIntegerField(
        choices=Action.choices, verbose_name=_("action"), db_index=True
    )
    changes = models.TextField(blank=True, verbose_name=_("change message"))
    actor = models.ForeignKey(
        to=settings.AUTH_USER_MODEL,
        on_delete=models.SET_NULL,
        blank=True,
        null=True,
        related_name="+",
        verbose_name=_("actor"),
    )
    remote_addr = models.GenericIPAddressField(
        blank=True, null=True, verbose_name=_("remote address")
    )
    timestamp = models.DateTimeField(
        db_index=True, auto_now_add=True, verbose_name=_("timestamp")
    )
    additional_data = models.JSONField(
        blank=True, null=True, verbose_name=_("additional data")
    )

    objects = LogEntryManager()

    class Meta:
        get_latest_by = "timestamp"
        ordering = ["-timestamp"]
        verbose_name = _("log entry")
        verbose_name_plural = _("log entries")
        index_together = ("timestamp", "id")

    def __str__(self):
        if self.action == self.Action.CREATE:
            fstring = _("Created {repr:s}")
        elif self.action == self.Action.UPDATE:
            fstring = _("Updated {repr:s}")
        elif self.action == self.Action.DELETE:
            fstring = _("Deleted {repr:s}")
        else:
            fstring = _("Logged {repr:s}")

        return fstring.format(repr=self.object_repr)

    @property
    def changes_dict(self):
        """
        :return: The changes recorded in this log entry as a dictionary object.
        """
        try:
            return json.loads(self.changes)
        except ValueError:
            return {}

    @property
    def changes_str(self, colon=": ", arrow=" \u2192 ", separator="; "):
        """
        Return the changes recorded in this log entry as a string. The formatting of the string can be
        customized by setting alternate values for colon, arrow and separator. If the formatting is still
        not satisfying, please use :py:func:`LogEntry.changes_dict` and format the string yourself.

        :param colon: The string to place between the field name and the values.
        :param arrow: The string to place between each old and new value.
        :param separator: The string to place between each field.
        :return: A readable string of the changes in this log entry.
        """
        substrings = []

        for field, values in self.changes_dict.items():
            substring = "{field_name:s}{colon:s}{old:s}{arrow:s}{new:s}".format(
                field_name=field,
                colon=colon,
                old=values[0],
                arrow=arrow,
                new=values[1],
            )
            substrings.append(substring)

        return separator.join(substrings)

    @property
    def changes_display_dict(self):
        """
        :return: The changes recorded in this log entry intended for display to users as a dictionary object.
        """
        # Get the model and model_fields
        from auditlog.registry import auditlog

        model = self.content_type.model_class()
        model_fields = auditlog.get_model_fields(model._meta.model)
        changes_display_dict = {}
        # grab the changes_dict and iterate through
        for field_name, values in self.changes_dict.items():
            # try to get the field attribute on the model
            try:
                field = model._meta.get_field(field_name)
            except FieldDoesNotExist:
                changes_display_dict[field_name] = values
                continue
            values_display = []
            # handle choices fields and Postgres ArrayField to get human readable version
            choices_dict = None
<<<<<<< HEAD
            if getattr(field, "choices", []):
=======
            if getattr(field, "choices", None) and len(field.choices) > 0:
>>>>>>> d928ff7f
                choices_dict = dict(field.choices)
            if getattr(getattr(field, "base_field", None), "choices", []):
                choices_dict = dict(field.base_field.choices)

            if choices_dict:
                for value in values:
                    try:
                        value = ast.literal_eval(value)
                        if type(value) is [].__class__:
                            values_display.append(
                                ", ".join(
                                    [choices_dict.get(val, "None") for val in value]
                                )
                            )
                        else:
                            values_display.append(choices_dict.get(value, "None"))
<<<<<<< HEAD
=======
                    except ValueError:
                        values_display.append(choices_dict.get(value, "None"))
>>>>>>> d928ff7f
                    except Exception:
                        values_display.append(choices_dict.get(value, "None"))
            else:
                try:
                    field_type = field.get_internal_type()
                except AttributeError:
                    # if the field is a relationship it has no internal type and exclude it
                    continue
                for value in values:
                    # handle case where field is a datetime, date, or time type
                    if field_type in ["DateTimeField", "DateField", "TimeField"]:
                        try:
                            value = parser.parse(value)
                            if field_type == "DateField":
                                value = value.date()
                            elif field_type == "TimeField":
                                value = value.time()
                            elif field_type == "DateTimeField":
                                value = value.replace(tzinfo=timezone.utc)
                                value = value.astimezone(gettz(settings.TIME_ZONE))
                            value = formats.localize(value)
                        except ValueError:
                            pass
                    # check if length is longer than 140 and truncate with ellipsis
                    if len(value) > 140:
                        value = f"{value[:140]}..."

                    values_display.append(value)
            verbose_name = model_fields["mapping_fields"].get(
                field.name, getattr(field, "verbose_name", field.name)
            )
            changes_display_dict[verbose_name] = values_display
        return changes_display_dict


class AuditlogHistoryField(GenericRelation):
    """
    A subclass of py:class:`django.contrib.contenttypes.fields.GenericRelation` that sets some default
    variables. This makes it easier to access Auditlog's log entries, for example in templates.

    By default this field will assume that your primary keys are numeric, simply because this is the most
    common case. However, if you have a non-integer primary key, you can simply pass ``pk_indexable=False``
    to the constructor, and Auditlog will fall back to using a non-indexed text based field for this model.

    Using this field will not automatically register the model for automatic logging. This is done so you
    can be more flexible with how you use this field.

    :param pk_indexable: Whether the primary key for this model is not an :py:class:`int` or :py:class:`long`.
    :type pk_indexable: bool
    :param delete_related: By default, including a generic relation into a model will cause all related
        objects to be cascade-deleted when the parent object is deleted. Passing False to this overrides this
        behavior, retaining the full auditlog history for the object. Defaults to True, because that's
        Django's default behavior.
    :type delete_related: bool
    """

    def __init__(self, pk_indexable=True, delete_related=True, **kwargs):
        kwargs["to"] = LogEntry

        if pk_indexable:
            kwargs["object_id_field"] = "object_id"
        else:
            kwargs["object_id_field"] = "object_pk"

        kwargs["content_type_field"] = "content_type"
        self.delete_related = delete_related
        super().__init__(**kwargs)

    def bulk_related_objects(self, objs, using=DEFAULT_DB_ALIAS):
        """
        Return all objects related to ``objs`` via this ``GenericRelation``.
        """
        if self.delete_related:
            return super().bulk_related_objects(objs, using)

        # When deleting, Collector.collect() finds related objects using this
        # method.  However, because we don't want to delete these related
        # objects, we simply return an empty list.
        return []


# South compatibility for AuditlogHistoryField
try:
    from south.modelsinspector import add_introspection_rules

    add_introspection_rules([], [r"^auditlog\.models\.AuditlogHistoryField"])
    raise DeprecationWarning(
        "South support will be dropped in django-auditlog 0.4.0 or later."
    )
except ImportError:
    pass<|MERGE_RESOLUTION|>--- conflicted
+++ resolved
@@ -354,11 +354,7 @@
             values_display = []
             # handle choices fields and Postgres ArrayField to get human readable version
             choices_dict = None
-<<<<<<< HEAD
             if getattr(field, "choices", []):
-=======
-            if getattr(field, "choices", None) and len(field.choices) > 0:
->>>>>>> d928ff7f
                 choices_dict = dict(field.choices)
             if getattr(getattr(field, "base_field", None), "choices", []):
                 choices_dict = dict(field.base_field.choices)
@@ -375,11 +371,6 @@
                             )
                         else:
                             values_display.append(choices_dict.get(value, "None"))
-<<<<<<< HEAD
-=======
-                    except ValueError:
-                        values_display.append(choices_dict.get(value, "None"))
->>>>>>> d928ff7f
                     except Exception:
                         values_display.append(choices_dict.get(value, "None"))
             else:
