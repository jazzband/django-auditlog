--- conflicted
+++ resolved
@@ -468,14 +468,7 @@
 
                 if field_type == "ManyToManyField":
                     values_display = values
-<<<<<<< HEAD
                     values_display['objects'] = [f"{Truncator(i).chars(140,html=True)}..." if len(i) >140 else i for i in values['objects'] ]
-=======
-                    values_display["objects"] = [
-                        f"{i[:140]}..." if len(i) > 140 else i
-                        for i in values["objects"]
-                    ]
->>>>>>> 6403f342
                     verbose_name = model_fields["mapping_fields"].get(
                         field.name, getattr(field, "verbose_name", field.name)
                     )
