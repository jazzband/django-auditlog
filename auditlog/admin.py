from django.conf import settings
from django.contrib import admin
from django.contrib.auth import get_user_model
<<<<<<< HEAD
from django.core.paginator import Paginator
from django.utils.functional import cached_property
=======
from django.utils.translation import gettext_lazy as _
>>>>>>> a733cd08

from auditlog.count import limit_query_time
from auditlog.filters import (
    FieldFilter,
    ResourceTypeFilter,
    ShortActorFilter,
    get_timestamp_filter,
)
from auditlog.mixins import LogEntryAdminMixin
from auditlog.models import LogEntry


class TimeLimitedPaginator(Paginator):
    """A PostgreSQL-specific paginator with a hard time limit for total count of pages."""

    @cached_property
    @limit_query_time(
        getattr(settings, "AUDITLOG_PAGINATOR_TIMEOUT", 500), default=100000
    )
    def count(self):
        return super().count


@admin.register(LogEntry)
class LogEntryAdmin(admin.ModelAdmin, LogEntryAdminMixin):
    list_display = ["created", "resource_url", "action", "msg_short", "user_url"]
    search_fields = [
        "timestamp",
        "object_repr",
        "changes",
        "actor__first_name",
        "actor__last_name",
        f"actor__{get_user_model().USERNAME_FIELD}",
    ]
    list_filter = [
        "action",
        ShortActorFilter,
        ResourceTypeFilter,
        FieldFilter,
        ("timestamp", get_timestamp_filter()),
    ]
    readonly_fields = ["created", "resource_url", "action", "user_url", "msg"]
    fieldsets = [
        (None, {"fields": ["created", "user_url", "resource_url"]}),
        (_("Changes"), {"fields": ["action", "msg"]}),
    ]
    list_select_related = ["actor", "content_type"]
    show_full_result_count = False
    paginator = TimeLimitedPaginator

    def has_add_permission(self, request):
        return False

    def has_change_permission(self, request, obj=None):
        return False

    def has_delete_permission(self, request, obj=None):
        return False<|MERGE_RESOLUTION|>--- conflicted
+++ resolved
@@ -1,12 +1,9 @@
 from django.conf import settings
 from django.contrib import admin
 from django.contrib.auth import get_user_model
-<<<<<<< HEAD
 from django.core.paginator import Paginator
 from django.utils.functional import cached_property
-=======
 from django.utils.translation import gettext_lazy as _
->>>>>>> a733cd08
 
 from auditlog.count import limit_query_time
 from auditlog.filters import (
