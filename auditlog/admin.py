from django.conf import settings
from django.contrib import admin
from django.contrib.auth import get_user_model
from django.core.paginator import Paginator
from django.utils.functional import cached_property
from django.utils.translation import gettext_lazy as _

<<<<<<< HEAD
from auditlog.count import limit_query_time
from auditlog.filters import (
    FieldFilter,
    ResourceTypeFilter,
    ShortActorFilter,
    get_timestamp_filter,
)
=======
from auditlog.filters import CIDFilter, ResourceTypeFilter
>>>>>>> bc6d3933
from auditlog.mixins import LogEntryAdminMixin
from auditlog.models import LogEntry


class TimeLimitedPaginator(Paginator):
    """A PostgreSQL-specific paginator with a hard time limit for total count of pages."""

    @cached_property
    @limit_query_time(
        getattr(settings, "AUDITLOG_PAGINATOR_TIMEOUT", 500), default=100000
    )
    def count(self):
        return super().count


@admin.register(LogEntry)
class LogEntryAdmin(admin.ModelAdmin, LogEntryAdminMixin):
<<<<<<< HEAD
    list_display = ["created", "resource_url", "action", "msg_short", "user_url"]
=======
    list_select_related = ["content_type", "actor"]
    list_display = [
        "created",
        "resource_url",
        "action",
        "msg_short",
        "user_url",
        "cid_url",
    ]
>>>>>>> bc6d3933
    search_fields = [
        "timestamp",
        "object_repr",
        "changes",
        "actor__first_name",
        "actor__last_name",
        f"actor__{get_user_model().USERNAME_FIELD}",
    ]
<<<<<<< HEAD
    list_filter = [
        "action",
        ShortActorFilter,
        ResourceTypeFilter,
        FieldFilter,
        ("timestamp", get_timestamp_filter()),
    ]
=======
    list_filter = ["action", ResourceTypeFilter, CIDFilter]
>>>>>>> bc6d3933
    readonly_fields = ["created", "resource_url", "action", "user_url", "msg"]
    fieldsets = [
        (None, {"fields": ["created", "user_url", "resource_url", "cid"]}),
        (_("Changes"), {"fields": ["action", "msg"]}),
    ]
    list_select_related = ["actor", "content_type"]
    show_full_result_count = False
    paginator = TimeLimitedPaginator

    def has_add_permission(self, request):
        return False

    def has_change_permission(self, request, obj=None):
        return False

    def has_delete_permission(self, request, obj=None):
        return False

    def get_queryset(self, request):
        self.request = request
        return super().get_queryset(request=request)<|MERGE_RESOLUTION|>--- conflicted
+++ resolved
@@ -5,17 +5,14 @@
 from django.utils.functional import cached_property
 from django.utils.translation import gettext_lazy as _
 
-<<<<<<< HEAD
 from auditlog.count import limit_query_time
 from auditlog.filters import (
+    CIDFilter,
     FieldFilter,
     ResourceTypeFilter,
     ShortActorFilter,
     get_timestamp_filter,
 )
-=======
-from auditlog.filters import CIDFilter, ResourceTypeFilter
->>>>>>> bc6d3933
 from auditlog.mixins import LogEntryAdminMixin
 from auditlog.models import LogEntry
 
@@ -33,10 +30,6 @@
 
 @admin.register(LogEntry)
 class LogEntryAdmin(admin.ModelAdmin, LogEntryAdminMixin):
-<<<<<<< HEAD
-    list_display = ["created", "resource_url", "action", "msg_short", "user_url"]
-=======
-    list_select_related = ["content_type", "actor"]
     list_display = [
         "created",
         "resource_url",
@@ -45,7 +38,6 @@
         "user_url",
         "cid_url",
     ]
->>>>>>> bc6d3933
     search_fields = [
         "timestamp",
         "object_repr",
@@ -54,17 +46,14 @@
         "actor__last_name",
         f"actor__{get_user_model().USERNAME_FIELD}",
     ]
-<<<<<<< HEAD
     list_filter = [
         "action",
         ShortActorFilter,
         ResourceTypeFilter,
         FieldFilter,
         ("timestamp", get_timestamp_filter()),
+        CIDFilter,
     ]
-=======
-    list_filter = ["action", ResourceTypeFilter, CIDFilter]
->>>>>>> bc6d3933
     readonly_fields = ["created", "resource_url", "action", "user_url", "msg"]
     fieldsets = [
         (None, {"fields": ["created", "user_url", "resource_url", "cid"]}),
