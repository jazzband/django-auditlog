[tox]
envlist =
<<<<<<< HEAD
    {py39,py310,py311}-{customlogmodel,defaultlogmodel}-django42
    {py310,py311,py312}-{customlogmodel,defaultlogmodel}-django50
    {py310,py311,py312,py313}-{customlogmodel,defaultlogmodel}-django51
    {py310,py311,py312,py313}-{customlogmodel,defaultlogmodel}-django52
    {py312,py313}-{customlogmodel,defaultlogmodel}-djangomain
    py39-docs
    py39-lint
    py39-checkmigrations
=======
    {py310,py311}-django42
    {py310,py311,py312}-django50
    {py310,py311,py312,py313}-django51
    {py310,py311,py312,py313}-django52
    {py312,py313}-djangomain
    py310-docs
    py310-lint
    py310-checkmigrations
>>>>>>> 8c9b7b4a

[testenv]
setenv =
  COVERAGE_FILE={toxworkdir}/.coverage.{envname}.{env:TEST_DB_BACKEND}
  customlogmodel: AUDITLOG_LOGENTRY_MODEL = custom_logentry_app.CustomLogEntryModel
changedir = auditlog_tests
commands =
    coverage run --source auditlog ./manage.py test
    coverage xml
deps =
    django42: Django>=4.2,<4.3
    django50: Django>=5.0,<5.1
    django51: Django>=5.1,<5.2
    django52: Django>=5.2,<5.3
    djangomain: https://github.com/django/django/archive/main.tar.gz
    # Test requirements
    coverage
    codecov
    freezegun
    psycopg2-binary
    mysqlclient
    
passenv=
    TEST_DB_BACKEND
    TEST_DB_HOST
    TEST_DB_USER
    TEST_DB_PASS
    TEST_DB_NAME
    TEST_DB_PORT

basepython =
    py313: python3.13
    py312: python3.12
    py311: python3.11
    py310: python3.10

[testenv:py310-docs]
changedir = docs/source
deps = -rdocs/requirements.txt
commands = sphinx-build -W -b html -d {envtmpdir}/doctrees . {envtmpdir}/html

[testenv:py310-lint]
deps = pre-commit
commands =
    pre-commit run --all-files

[testenv:py310-checkmigrations]
description = Check for missing migrations
changedir = auditlog_tests
deps =
    Django>=4.2
    psycopg2-binary
    mysqlclient
passenv=
    TEST_DB_BACKEND
    TEST_DB_HOST
    TEST_DB_USER
    TEST_DB_PASS
    TEST_DB_NAME
    TEST_DB_PORT
commands =
    python manage.py makemigrations --check --dry-run

[gh-actions]
python =
  3.10: py310
  3.11: py311
  3.12: py312
  3.13: py313<|MERGE_RESOLUTION|>--- conflicted
+++ resolved
@@ -1,24 +1,14 @@
 [tox]
 envlist =
-<<<<<<< HEAD
-    {py39,py310,py311}-{customlogmodel,defaultlogmodel}-django42
+    {py310,py311}-{customlogmodel,defaultlogmodel}-django42
     {py310,py311,py312}-{customlogmodel,defaultlogmodel}-django50
     {py310,py311,py312,py313}-{customlogmodel,defaultlogmodel}-django51
     {py310,py311,py312,py313}-{customlogmodel,defaultlogmodel}-django52
     {py312,py313}-{customlogmodel,defaultlogmodel}-djangomain
-    py39-docs
-    py39-lint
-    py39-checkmigrations
-=======
-    {py310,py311}-django42
-    {py310,py311,py312}-django50
-    {py310,py311,py312,py313}-django51
-    {py310,py311,py312,py313}-django52
-    {py312,py313}-djangomain
     py310-docs
     py310-lint
     py310-checkmigrations
->>>>>>> 8c9b7b4a
+
 
 [testenv]
 setenv =
