[tox]
envlist =
<<<<<<< HEAD
    {py37,py38,py39}-django22
    {py37,py38,py39,py310}-django32
    {py38,py39,py310}-django{40,main}
=======
    {py37,py38,py39,py10}-django32
    {py38,py39,py10}-django{40,main}
>>>>>>> a93f5396
    py38-docs
    py38-lint

[testenv]
setenv =
  COVERAGE_FILE={toxworkdir}/.coverage.{envname}
commands =
    coverage run --source auditlog runtests.py
    coverage xml
deps =
    django32: Django>=3.2,<3.3
    django40: Django>=4.0,<4.1
    djangomain: https://github.com/django/django/archive/main.tar.gz
    # Test requirements
    coverage
    codecov
    django-multiselectfield
    psycopg2-binary==2.8.6
passenv=
    TEST_DB_HOST
    TEST_DB_USER
    TEST_DB_PASS
    TEST_DB_NAME
    TEST_DB_PORT

basepython =
    py310: python3.10
    py39: python3.9
    py38: python3.8
    py37: python3.7

[testenv:py38-docs]
changedir = docs/source
deps = -rdocs/requirements.txt
commands = sphinx-build -W -b html -d {envtmpdir}/doctrees . {envtmpdir}/html

[testenv:py38-lint]
deps = pre-commit
commands =
    pre-commit run --all-files

[gh-actions]
python =
  3.7: py37
  3.8: py38
  3.9: py39
  3.10: py310<|MERGE_RESOLUTION|>--- conflicted
+++ resolved
@@ -1,13 +1,7 @@
 [tox]
 envlist =
-<<<<<<< HEAD
-    {py37,py38,py39}-django22
     {py37,py38,py39,py310}-django32
     {py38,py39,py310}-django{40,main}
-=======
-    {py37,py38,py39,py10}-django32
-    {py38,py39,py10}-django{40,main}
->>>>>>> a93f5396
     py38-docs
     py38-lint
 
