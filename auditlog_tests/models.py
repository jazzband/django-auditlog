--- conflicted
+++ resolved
@@ -99,24 +99,6 @@
 class ManyRelatedOtherModel(models.Model):
     """
     A model related to ManyRelatedModel as many-to-many.
-    """
-
-    history = AuditlogHistoryField()
-
-
-class FirstManyRelatedModel(models.Model):
-    """
-    A model with a many to many relation to another model similar.
-    """
-
-    related = models.ManyToManyField("OtherManyRelatedModel", related_name="related")
-
-    history = AuditlogHistoryField()
-
-
-class OtherManyRelatedModel(models.Model):
-    """
-    A model that 'receives' the other side of the many to many relation from 'FirstManyRelatedModel'.
     """
 
     history = AuditlogHistoryField()
@@ -283,15 +265,8 @@
 auditlog.register(ProxyModel)
 auditlog.register(RelatedModel)
 auditlog.register(ManyRelatedModel)
-<<<<<<< HEAD
-auditlog.register(ManyRelatedModel.related.through)
-m2m_only_auditlog.register(
-    FirstManyRelatedModel, include_fields=["pk", "history"], m2m_fields={"related"}
-)
-=======
 auditlog.register(ManyRelatedModel.recursive.through)
 m2m_only_auditlog.register(ManyRelatedModel, m2m_fields={"related"})
->>>>>>> 10c47181
 auditlog.register(SimpleExcludeModel, exclude_fields=["text"])
 auditlog.register(SimpleMappingModel, mapping_fields={"sku": "Product No."})
 auditlog.register(AdditionalDataIncludedModel)
