--- conflicted
+++ resolved
@@ -27,12 +27,8 @@
     description="Audit log app for Django",
     long_description=long_description,
     long_description_content_type="text/markdown",
-<<<<<<< HEAD
-    install_requires=["python-dateutil>=2.6.0"],
-=======
     python_requires=">=3.7",
-    install_requires=["Django>=3.2", "python-dateutil>=2.7.0"],
->>>>>>> c04f5354
+    install_requires=["python-dateutil>=2.7.0"],
     zip_safe=False,
     classifiers=[
         "Programming Language :: Python :: 3",
